--- conflicted
+++ resolved
@@ -1,7 +1,7 @@
 <?xml version="1.0" encoding="UTF-8"?>
 <project xmlns="http://maven.apache.org/POM/4.0.0"
-         xmlns:xsi="http://www.w3.org/2001/XMLSchema-instance"
-         xsi:schemaLocation="http://maven.apache.org/POM/4.0.0 http://maven.apache.org/xsd/maven-4.0.0.xsd">
+        xmlns:xsi="http://www.w3.org/2001/XMLSchema-instance"
+        xsi:schemaLocation="http://maven.apache.org/POM/4.0.0 http://maven.apache.org/xsd/maven-4.0.0.xsd">
     <modelVersion>4.0.0</modelVersion>
 
     <groupId>com.samsa</groupId>
@@ -13,11 +13,7 @@
         <maven.compiler.target>17</maven.compiler.target>
     </properties>
 
-<<<<<<< HEAD
-     <repositories>
-=======
-         <repositories>
->>>>>>> 6e5d9a82
+    <repositories>
         <repository>
             <releases>
                 <enabled>true</enabled>
@@ -31,12 +27,7 @@
             <url>https://maven.mangoautomation.net/repository/ias-release/</url>
         </repository>
     </repositories>
-<<<<<<< HEAD
 
-=======
-    
-    
->>>>>>> 6e5d9a82
     <dependencies>
     <!-- https://mvnrepository.com/artifact/com.infiniteautomation/modbus4j -->
         <dependency>
@@ -88,60 +79,13 @@
             <artifactId>logback-classic</artifactId>
             <version>1.4.11</version>
         </dependency>
-<<<<<<< HEAD
 
-        <!-- https://mvnrepository.com/artifact/com.infiniteautomation/modbus4j -->
-        <dependency>
-            <groupId>com.infiniteautomation</groupId>
-            <artifactId>modbus4j</artifactId>
-            <version>3.1.0</version>
-        </dependency>
-
-
-        <dependency>
-            <groupId>com.intelligt.modbus</groupId>
-            <artifactId>jlibmodbus</artifactId>
-            <version>1.2.9.4</version>
-        </dependency>
-
-        <dependency>
-            <groupId>org.mockito</groupId>
-            <artifactId>mockito-core</artifactId>
-            <version>5.14.1</version>
-        </dependency>
-
-=======
-        <!-- MQTT-->
->>>>>>> 6e5d9a82
         <dependency>
             <groupId>org.eclipse.paho</groupId>
             <artifactId>org.eclipse.paho.client.mqttv3</artifactId>
             <version>1.2.5</version>
         </dependency>
-<<<<<<< HEAD
-    <dependency>
-        <groupId>org.junit.jupiter</groupId>
-        <artifactId>junit-jupiter-engine</artifactId>
-        <version>5.8.2</version>
-        <scope>test</scope>
-    </dependency>
 
-    <dependency>
-        <groupId>org.junit.jupiter</groupId>
-        <artifactId>junit-jupiter-api</artifactId>
-        <version>5.8.2</version>
-        <scope>test</scope>
-    </dependency>
-
-    <dependency>
-        <groupId>org.mockito</groupId>
-        <artifactId>mockito-junit-jupiter</artifactId>
-        <version>5.14.2</version>
-        <scope>test</scope>
-    </dependency>
-
-        </dependencies>
-=======
         <!--TEST Code-->
         <dependency>
             <groupId>org.junit.jupiter</groupId>
@@ -155,6 +99,19 @@
             <version>5.8.2</version>
             <scope>test</scope>
         </dependency>
+
+        <dependency>
+            <groupId>org.mockito</groupId>
+            <artifactId>mockito-core</artifactId>
+            <version>5.14.1</version>
+        </dependency>
+        
+        
+        <dependency>
+            <groupId>org.mockito</groupId>
+            <artifactId>mockito-junit-jupiter</artifactId>
+            <version>5.14.2</version>
+            <scope>test</scope>
+        </dependency>
     </dependencies>
->>>>>>> 6e5d9a82
 </project>
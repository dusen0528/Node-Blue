<?xml version="1.0" encoding="UTF-8"?>
<project xmlns="http://maven.apache.org/POM/4.0.0"
        xmlns:xsi="http://www.w3.org/2001/XMLSchema-instance"
        xsi:schemaLocation="http://maven.apache.org/POM/4.0.0 http://maven.apache.org/xsd/maven-4.0.0.xsd">
    <modelVersion>4.0.0</modelVersion>

    <groupId>com.samsa</groupId>
    <artifactId>nodeblue</artifactId>
    <version>1.0-SNAPSHOT</version>

    <properties>
        <maven.compiler.source>17</maven.compiler.source>
        <maven.compiler.target>17</maven.compiler.target>
    </properties>

<<<<<<< HEAD
    <repositories>
=======
         <repositories>
>>>>>>> b3525dc8
        <repository>
            <releases>
                <enabled>true</enabled>
                <checksumPolicy>ignore</checksumPolicy>
            </releases>
            <snapshots>
                <enabled>false</enabled>
            </snapshots>
            <id>modbus-data-source</id>
            <name>Modbus Dependencies</name>
            <url>https://maven.mangoautomation.net/repository/ias-release/</url>
        </repository>
    </repositories>
    
    
    <dependencies>
    <!-- https://mvnrepository.com/artifact/com.infiniteautomation/modbus4j -->
        <dependency>
            <groupId>com.infiniteautomation</groupId>
            <artifactId>modbus4j</artifactId>
            <version>3.1.0</version>
        </dependency>
    <!-- Jackson Databind for object mapping -->
        <dependency>
            <groupId>com.fasterxml.jackson.core</groupId>
            <artifactId>jackson-databind</artifactId>
            <version>2.15.0</version>
        </dependency>
        <!-- Jackson Core for lower-level JSON functionality -->
        <dependency>
            <groupId>com.fasterxml.jackson.core</groupId>
            <artifactId>jackson-core</artifactId>
            <version>2.15.0</version>
        </dependency>
        <!-- Jackson Annotations for custom serialization/deserialization -->
        <dependency>
            <groupId>com.fasterxml.jackson.core</groupId>
            <artifactId>jackson-annotations</artifactId>
            <version>2.15.0</version>
        </dependency>

        <dependency>
            <groupId>com.fasterxml.jackson.dataformat</groupId>
            <artifactId>jackson-dataformat-yaml</artifactId>
            <version>2.15.2</version> <!-- 최신 버전으로 수정 가능 -->
        </dependency>
        <!-- SLF4J Logger API -->
        <dependency>
            <groupId>org.slf4j</groupId>
            <artifactId>slf4j-api</artifactId>
            <version>2.0.9</version>
        </dependency>

        <!-- Lombok -->
        <dependency>
            <groupId>org.projectlombok</groupId>
            <artifactId>lombok</artifactId>
            <version>1.18.30</version>
            <scope>provided</scope>
        </dependency>
        <!-- Logback (SLF4J Implementation) -->
        <dependency>
            <groupId>ch.qos.logback</groupId>
            <artifactId>logback-classic</artifactId>
            <version>1.4.11</version>
        </dependency>
        <!-- MQTT-->
        <dependency>
            <groupId>org.eclipse.paho</groupId>
            <artifactId>org.eclipse.paho.client.mqttv3</artifactId>
            <version>1.2.5</version>
        </dependency>
<<<<<<< HEAD

        <!--TEST Code-->
        <dependency>
            <groupId>org.mockito</groupId>
            <artifactId>mockito-core</artifactId>
            <version>5.14.1</version>
        </dependency>        
        <dependency>
            <groupId>org.mockito</groupId>
            <artifactId>mockito-junit-jupiter</artifactId>
            <version>5.14.2</version>
            <scope>test</scope>
        </dependency>
        <dependency>
=======
        <!--TEST Code-->
        <dependency>
>>>>>>> b3525dc8
            <groupId>org.junit.jupiter</groupId>
            <artifactId>junit-jupiter-engine</artifactId>
            <version>5.8.2</version>
            <scope>test</scope>
        </dependency>
<<<<<<< HEAD

=======
>>>>>>> b3525dc8
        <dependency>
            <groupId>org.junit.jupiter</groupId>
            <artifactId>junit-jupiter-api</artifactId>
            <version>5.8.2</version>
            <scope>test</scope>
        </dependency>
    </dependencies>
</project><|MERGE_RESOLUTION|>--- conflicted
+++ resolved
@@ -13,26 +13,6 @@
         <maven.compiler.target>17</maven.compiler.target>
     </properties>
 
-<<<<<<< HEAD
-    <repositories>
-=======
-         <repositories>
->>>>>>> b3525dc8
-        <repository>
-            <releases>
-                <enabled>true</enabled>
-                <checksumPolicy>ignore</checksumPolicy>
-            </releases>
-            <snapshots>
-                <enabled>false</enabled>
-            </snapshots>
-            <id>modbus-data-source</id>
-            <name>Modbus Dependencies</name>
-            <url>https://maven.mangoautomation.net/repository/ias-release/</url>
-        </repository>
-    </repositories>
-    
-    
     <dependencies>
     <!-- https://mvnrepository.com/artifact/com.infiniteautomation/modbus4j -->
         <dependency>
@@ -90,39 +70,18 @@
             <artifactId>org.eclipse.paho.client.mqttv3</artifactId>
             <version>1.2.5</version>
         </dependency>
-<<<<<<< HEAD
+    <dependency>
+        <groupId>org.junit.jupiter</groupId>
+        <artifactId>junit-jupiter-engine</artifactId>
+        <version>5.8.2</version>
+        <scope>test</scope>
+    </dependency>
 
-        <!--TEST Code-->
-        <dependency>
-            <groupId>org.mockito</groupId>
-            <artifactId>mockito-core</artifactId>
-            <version>5.14.1</version>
-        </dependency>        
-        <dependency>
-            <groupId>org.mockito</groupId>
-            <artifactId>mockito-junit-jupiter</artifactId>
-            <version>5.14.2</version>
-            <scope>test</scope>
-        </dependency>
-        <dependency>
-=======
-        <!--TEST Code-->
-        <dependency>
->>>>>>> b3525dc8
-            <groupId>org.junit.jupiter</groupId>
-            <artifactId>junit-jupiter-engine</artifactId>
-            <version>5.8.2</version>
-            <scope>test</scope>
-        </dependency>
-<<<<<<< HEAD
-
-=======
->>>>>>> b3525dc8
-        <dependency>
-            <groupId>org.junit.jupiter</groupId>
-            <artifactId>junit-jupiter-api</artifactId>
-            <version>5.8.2</version>
-            <scope>test</scope>
-        </dependency>
+    <dependency>
+        <groupId>org.junit.jupiter</groupId>
+        <artifactId>junit-jupiter-api</artifactId>
+        <version>5.8.2</version>
+        <scope>test</scope>
+    </dependency>
     </dependencies>
 </project>
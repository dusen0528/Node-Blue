package com.samsa.node.in;

import java.util.Objects;
import lombok.extern.slf4j.Slf4j;
import org.eclipse.paho.client.mqttv3.MqttClient;
import org.eclipse.paho.client.mqttv3.MqttException;
import org.eclipse.paho.client.mqttv3.MqttMessage;

import com.samsa.core.InNode;
import com.samsa.core.Message;

<<<<<<< HEAD
public class MqttOutNode extends InNode {
    // 퍼블리셔
=======
/**
 * MQTT 출력 노드 클래스. MQTT 브로커에 연결하고 메시지를 발행합니다.
 */
@Slf4j
public class MqttOutNode extends InNode {
>>>>>>> df793011

    private String broker;
    private String clientId;
    private String topic;
    private MqttClient mqttClient;

    /**
     * 주어진 브로커 URL과 클라이언트 ID로 MqttOutNode 객체를 생성합니다.
     *
     * @param broker MQTT 브로커의 URL
     * @param clientId 연결에 사용할 클라이언트 ID
     * @throws NullPointerException broker 또는 clientId가 null인 경우
     */
    public MqttOutNode(String broker, String clientId) {
        super();
        if (Objects.isNull(broker) || Objects.isNull(clientId)) {
<<<<<<< HEAD
            throw new NullPointerException();
=======
            throw new NullPointerException("브로커와 클라이언트 ID는 null일 수 없습니다.");
>>>>>>> df793011
        }
        this.broker = broker;
        this.clientId = clientId;
    }

    /**
     * 주어진 브로커 URL, 클라이언트 ID, 토픽으로 MqttOutNode 객체를 생성합니다.
     *
     * @param broker MQTT 브로커의 URL
     * @param clientId 연결에 사용할 클라이언트 ID
     * @param topic 메시지를 발행할 토픽
     */
    public MqttOutNode(String broker, String clientId, String topic) {
        this(broker, clientId);
        this.topic = topic;
    }

    /**
     * MQTT 클라이언트를 시작하고 브로커에 연결합니다.
     */
    @Override
    public void start() {
        super.start();
        try {
<<<<<<< HEAD
            mqttClient = new MqttClient(broker, clientId); // mqtt 클라이언트가 해당 브로커와 연결할 것이라고 알려줘야함.
            System.out.println("mqttClient create");
            mqttClient.connect(); // 지정된 브로커에 연결을 시도합니다.

        } catch (Exception e) {
            e.printStackTrace();
=======
            mqttClient = new MqttClient(broker, clientId);
            log.info("MQTT 클라이언트 생성 완료");
            mqttClient.connect();
            log.info("MQTT 브로커 연결 성공: {}", broker);
        } catch (MqttException e) {
            log.error("MQTT 브로커 연결 실패", e);
>>>>>>> df793011
        }
    }

    /**
     * 지정된 토픽으로 MQTT 브로커에 메시지를 발행합니다.
     *
     * @param message 이전 노드로부터 전달받은 메세지
     */
    @Override
    public void onMessage(Message message) {
        if (mqttClient == null || !mqttClient.isConnected()) {
            log.warn("MQTT 클라이언트가 연결되지 않았습니다.");
            return;
        }

        try {
            MqttMessage mqttMessage = new MqttMessage(message.getPayload().toString().getBytes());
            mqttClient.publish(topic, mqttMessage);
            log.info("메시지가 토픽 '{}'에 발행되었습니다.", topic);
        } catch (MqttException e) {
            log.error("토픽 '{}'에 메시지 발행 실패", topic, e);
        }
    }
<<<<<<< HEAD

=======
>>>>>>> df793011
}<|MERGE_RESOLUTION|>--- conflicted
+++ resolved
@@ -9,16 +9,11 @@
 import com.samsa.core.InNode;
 import com.samsa.core.Message;
 
-<<<<<<< HEAD
-public class MqttOutNode extends InNode {
-    // 퍼블리셔
-=======
 /**
  * MQTT 출력 노드 클래스. MQTT 브로커에 연결하고 메시지를 발행합니다.
  */
 @Slf4j
 public class MqttOutNode extends InNode {
->>>>>>> df793011
 
     private String broker;
     private String clientId;
@@ -28,18 +23,14 @@
     /**
      * 주어진 브로커 URL과 클라이언트 ID로 MqttOutNode 객체를 생성합니다.
      *
-     * @param broker MQTT 브로커의 URL
+     * @param broker   MQTT 브로커의 URL
      * @param clientId 연결에 사용할 클라이언트 ID
      * @throws NullPointerException broker 또는 clientId가 null인 경우
      */
     public MqttOutNode(String broker, String clientId) {
         super();
         if (Objects.isNull(broker) || Objects.isNull(clientId)) {
-<<<<<<< HEAD
-            throw new NullPointerException();
-=======
             throw new NullPointerException("브로커와 클라이언트 ID는 null일 수 없습니다.");
->>>>>>> df793011
         }
         this.broker = broker;
         this.clientId = clientId;
@@ -48,9 +39,9 @@
     /**
      * 주어진 브로커 URL, 클라이언트 ID, 토픽으로 MqttOutNode 객체를 생성합니다.
      *
-     * @param broker MQTT 브로커의 URL
+     * @param broker   MQTT 브로커의 URL
      * @param clientId 연결에 사용할 클라이언트 ID
-     * @param topic 메시지를 발행할 토픽
+     * @param topic    메시지를 발행할 토픽
      */
     public MqttOutNode(String broker, String clientId, String topic) {
         this(broker, clientId);
@@ -64,21 +55,12 @@
     public void start() {
         super.start();
         try {
-<<<<<<< HEAD
-            mqttClient = new MqttClient(broker, clientId); // mqtt 클라이언트가 해당 브로커와 연결할 것이라고 알려줘야함.
-            System.out.println("mqttClient create");
-            mqttClient.connect(); // 지정된 브로커에 연결을 시도합니다.
-
-        } catch (Exception e) {
-            e.printStackTrace();
-=======
             mqttClient = new MqttClient(broker, clientId);
             log.info("MQTT 클라이언트 생성 완료");
             mqttClient.connect();
             log.info("MQTT 브로커 연결 성공: {}", broker);
         } catch (MqttException e) {
             log.error("MQTT 브로커 연결 실패", e);
->>>>>>> df793011
         }
     }
 
@@ -102,8 +84,4 @@
             log.error("토픽 '{}'에 메시지 발행 실패", topic, e);
         }
     }
-<<<<<<< HEAD
-
-=======
->>>>>>> df793011
 }
package com.samsa.node.in;

import java.util.UUID;
<<<<<<< HEAD
import com.samsa.core.Message;
import com.samsa.core.node.InNode;

=======
import com.samsa.core.node.InNode;
import com.samsa.core.Message;
>>>>>>> 4c2905a5
import lombok.extern.slf4j.Slf4j;

/**
 * 디버깅 목적으로 수신된 메시지를 로깅하는 입력 노드입니다.
 * 설정 가능한 로그 레벨과 메타데이터 포함 옵션을 제공하여 유연한 디버깅을 지원합니다.
 * 
 * 이 노드는 다음과 같은 기능을 제공합니다:
 * 다양한 로그 레벨 지원 (DEBUG, INFO, WARN, ERROR)
 * 메타데이터 포함/제외 옵션
 * null 메시지 및 페이로드 처리
 * 예외 상황에 대한 오류 로깅
 * 
 * 
 * @author samsa
 * @version 1.0
 */
@Slf4j
<<<<<<< HEAD
public class DebugNode{

=======
public class DebugNode extends InNode {
    private boolean includeMetadata = false;
    private String logLevel = "INFO";

    /**
     * 기본 생성자입니다.
     * 랜덤 UUID를 가진 새로운 DebugNode를 생성하며, 기본 로그 레벨은 "INFO"로 설정됩니다.
     */
    public DebugNode() {
        super();
    }

    /**
     * 지정된 ID로 DebugNode를 생성합니다.
     * 
     * @param id 노드의 고유 식별자
     * @throws IllegalArgumentException id가 null인 경우
     */
    public DebugNode(UUID id) {
        super(id);
    }

    /**
     * 메시지 로깅 시 메타데이터 포함 여부를 설정합니다.
     * 
     * @param include true인 경우 메타데이터를 로그에 포함, false인 경우 제외
     */
    public void setIncludeMetadata(boolean include) {
        this.includeMetadata = include;
    }

    /**
     * 로그 레벨을 설정합니다.
     * 대소문자를 구분하지 않으며, 설정 시 자동으로 대문자로 변환됩니다.
     * 
     * @param level 설정할 로그 레벨 ("DEBUG", "INFO", "WARN", "ERROR" 중 하나)
     * @throws IllegalArgumentException 유효하지 않은 로그 레벨이 지정된 경우
     */
    public void setLogLevel(String level) {
        if (!isValidLogLevel(level)) {
            throw new IllegalArgumentException("Invalid log level: " + level);
        }
        this.logLevel = level.toUpperCase();
    }

    /**
     * 로그 레벨의 유효성을 검사합니다.
     * 
     * @param level 검사할 로그 레벨
     * @return 유효한 로그 레벨인 경우 true, 그렇지 않은 경우 false
     */
    private boolean isValidLogLevel(String level) {
        if (level == null)
            return false;
        String upperLevel = level.toUpperCase();
        return upperLevel.equals("DEBUG") ||
                upperLevel.equals("INFO") ||
                upperLevel.equals("WARN") ||
                upperLevel.equals("ERROR");
    }

    /**
     * 수신된 메시지를 처리하고 설정된 로그 레벨로 로깅합니다.
     * null 메시지나 null 페이로드의 경우 경고 로그를 생성합니다.
     * 
     * @param message 처리할 메시지
     * @throws IllegalStateException 메시지 처리 중 오류가 발생한 경우
     */
    @Override
    protected void onMessage(Message message) {
        try {
            if (message == null) {
                log.warn("Node[{}] - Received null message", getId());
                return;
            }

            Object payload = message.getPayload();
            if (payload == null) {
                log.warn("Node[{}] - Message contains null payload", getId());
                return;
            }

            String logMessage = formatLogMessage(message);
            logMessage(logMessage);

        } catch (Exception e) {
            log.error("Node[{}] - Error processing message", getId(), e);
            throw new IllegalStateException("Failed to process message", e);
        }
    }

    /**
     * 메시지를 로그 형식으로 포맷팅합니다.
     * 설정에 따라 메타데이터를 포함할 수 있습니다.
     * 
     * @param message 포맷팅할 메시지
     * @return 포맷팅된 로그 메시지 문자열
     */
    private String formatLogMessage(Message message) {
        StringBuilder sb = new StringBuilder();
        sb.append("Node[").append(getId()).append("] - ");
        sb.append("Payload: ").append(message.getPayload());

        if (includeMetadata) {
            sb.append(", Metadata: ").append(message.getMetadata());
        }

        return sb.toString();
    }

    /**
     * 지정된 메시지를 현재 설정된 로그 레벨로 로깅합니다.
     * 
     * @param message 로깅할 메시지
     */
    private void logMessage(String message) {
        switch (logLevel) {
            case "DEBUG":
                log.debug(message);
                break;
            case "INFO":
                log.info(message);
                break;
            case "WARN":
                log.warn(message);
                break;
            case "ERROR":
                log.error(message);
                break;
        }
    }
>>>>>>> 4c2905a5
}<|MERGE_RESOLUTION|>--- conflicted
+++ resolved
@@ -1,14 +1,9 @@
 package com.samsa.node.in;
 
 import java.util.UUID;
-<<<<<<< HEAD
 import com.samsa.core.Message;
 import com.samsa.core.node.InNode;
 
-=======
-import com.samsa.core.node.InNode;
-import com.samsa.core.Message;
->>>>>>> 4c2905a5
 import lombok.extern.slf4j.Slf4j;
 
 /**
@@ -26,17 +21,13 @@
  * @version 1.0
  */
 @Slf4j
-<<<<<<< HEAD
-public class DebugNode{
-
-=======
 public class DebugNode extends InNode {
     private boolean includeMetadata = false;
     private String logLevel = "INFO";
 
     /**
-     * 기본 생성자입니다.
-     * 랜덤 UUID를 가진 새로운 DebugNode를 생성하며, 기본 로그 레벨은 "INFO"로 설정됩니다.
+     * 기본 생성자입니다. 랜덤 UUID를 사용하여 노드를 생성합니다.
+     * 기본 로그 레벨은 "INFO"로 설정됩니다.
      */
     public DebugNode() {
         super();
@@ -44,9 +35,9 @@
 
     /**
      * 지정된 ID로 DebugNode를 생성합니다.
-     * 
-     * @param id 노드의 고유 식별자
-     * @throws IllegalArgumentException id가 null인 경우
+     *
+     * @param id 노드의 고유 식별자 (UUID 형식의 문자열)
+     * @throws IllegalArgumentException id가 유효한 UUID 형식이 아닌 경우
      */
     public DebugNode(UUID id) {
         super(id);
@@ -54,7 +45,7 @@
 
     /**
      * 메시지 로깅 시 메타데이터 포함 여부를 설정합니다.
-     * 
+     *
      * @param include true인 경우 메타데이터를 로그에 포함, false인 경우 제외
      */
     public void setIncludeMetadata(boolean include) {
@@ -63,7 +54,6 @@
 
     /**
      * 로그 레벨을 설정합니다.
-     * 대소문자를 구분하지 않으며, 설정 시 자동으로 대문자로 변환됩니다.
      * 
      * @param level 설정할 로그 레벨 ("DEBUG", "INFO", "WARN", "ERROR" 중 하나)
      * @throws IllegalArgumentException 유효하지 않은 로그 레벨이 지정된 경우
@@ -77,7 +67,7 @@
 
     /**
      * 로그 레벨의 유효성을 검사합니다.
-     * 
+     *
      * @param level 검사할 로그 레벨
      * @return 유효한 로그 레벨인 경우 true, 그렇지 않은 경우 false
      */
@@ -92,14 +82,14 @@
     }
 
     /**
-     * 수신된 메시지를 처리하고 설정된 로그 레벨로 로깅합니다.
+     * 메시지를 수신하여 설정된 로그 레벨로 로깅합니다.
      * null 메시지나 null 페이로드의 경우 경고 로그를 생성합니다.
-     * 
+     *
      * @param message 처리할 메시지
      * @throws IllegalStateException 메시지 처리 중 오류가 발생한 경우
      */
     @Override
-    protected void onMessage(Message message) {
+    public void onMessage(Message message) {
         try {
             if (message == null) {
                 log.warn("Node[{}] - Received null message", getId());
@@ -121,12 +111,12 @@
         }
     }
 
+
     /**
      * 메시지를 로그 형식으로 포맷팅합니다.
-     * 설정에 따라 메타데이터를 포함할 수 있습니다.
-     * 
+     *
      * @param message 포맷팅할 메시지
-     * @return 포맷팅된 로그 메시지 문자열
+     * @return 포맷팅된 로그 메시지
      */
     private String formatLogMessage(Message message) {
         StringBuilder sb = new StringBuilder();
@@ -142,7 +132,7 @@
 
     /**
      * 지정된 메시지를 현재 설정된 로그 레벨로 로깅합니다.
-     * 
+     *
      * @param message 로깅할 메시지
      */
     private void logMessage(String message) {
@@ -161,5 +151,4 @@
                 break;
         }
     }
->>>>>>> 4c2905a5
 }
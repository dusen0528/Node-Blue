--- conflicted
+++ resolved
@@ -9,6 +9,7 @@
 import com.serotonin.modbus4j.ip.IpParameters;
 import com.serotonin.modbus4j.msg.ReadHoldingRegistersRequest;
 import com.serotonin.modbus4j.msg.ReadHoldingRegistersResponse;
+
 import lombok.extern.slf4j.Slf4j;
 
 /**
@@ -120,11 +121,7 @@
             }
 
             log.info("Modbus에서 {}개의 레지스터를 성공적으로 읽어왔습니다.", numOfRegisters);
-<<<<<<< HEAD
             return new Message(response.getShortData()[0]);
-=======
-            return new Message((response.getShortData()[0]));
->>>>>>> b79f00f2
         } catch (ModbusTransportException e) {
             log.error("Modbus 전송 오류 발생: {}", e.getMessage(), e);
             return null;

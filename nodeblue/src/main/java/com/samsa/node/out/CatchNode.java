<<<<<<< HEAD
package com.samsa.node.out;

import java.util.HashSet;
import java.util.Map;
import java.util.Set;
import java.util.HashMap;

import com.samsa.core.Message;
import com.samsa.core.OutNode;
import com.samsa.core.Pipe;

import lombok.Getter;
import lombok.Setter;
import lombok.extern.slf4j.Slf4j;

/**
 * 노드 실행 중 발생하는 에러를 처리하는 노드입니다. 두 가지 모드로 작동할 수 있습니다: 1. 같은 파이프라인 내의 모든 노드의 에러를 처리 2. 선택된 특정 노드들의 에러만
 * 처리
 * 
 * 에러가 발생하면 에러 정보를 포함한 메시지를 생성하여 연결된 다음 노드로 전달합니다.
 */
@Slf4j
public class CatchNode {// extends OutNode {

    // /**
    // * 에러를 캐치할 범위를 정의하는 열거형입니다.
    // */
    // public enum CatchScope {
    // /** 같은 파이프라인에 있는 모든 노드의 에러를 처리합니다. */
    // SAME_PIPELINE,
    // /** 사용자가 선택한 특정 노드들의 에러만 처리합니다. */
    // SELECTED_NODES
    // }

    // /** 현재 설정된 에러 캐치 범위 */
    // @Getter
    // @Setter
    // private CatchScope scope = CatchScope.SAME_PIPELINE;

    // /** 이 노드가 속한 파이프라인의 ID */
    // @Getter
    // @Setter
    // private String pipelineId;

    // /** 에러를 캐치할 대상 노드들의 ID 집합 */
    // private final Set<String> targetNodeIds = new HashSet<>();

    // /**
    // * CatchNode를 생성합니다.
    // *
    // * @param id 노드의 고유 식별자
    // * @param scope 에러 캐치 범위 (SAME_PIPELINE 또는 SELECTED_NODES)
    // */
    // public CatchNode(String id, CatchScope scope) {
    // super(id);
    // this.scope = scope;
    // }

    // /**
    // * 에러를 캐치할 대상 노드를 추가합니다.
    // * scope가 SELECTED_NODES인 경우에만 의미가 있습니다.
    // *
    // * @param nodeId 에러를 캐치할 노드의 ID
    // */
    // public void addTargetNode(String nodeId) {
    // targetNodeIds.add(nodeId);
    // }

    // /**
    // * 에러 캐치 대상에서 특정 노드를 제거합니다.
    // *
    // * @param nodeId 제거할 노드의 ID
    // */
    // public void removeTargetNode(String nodeId) {
    // targetNodeIds.remove(nodeId);
    // }

    // /**
    // * 주어진 노드의 에러를 처리할 수 있는지 확인합니다.
    // *
    // * @param sourceNodeId 에러가 발생한 노드의 ID
    // * @param sourcePipelineId 에러가 발생한 노드가 속한 파이프라인의 ID
    // * @return 에러를 처리할 수 있으면 true, 그렇지 않으면 false
    // */
    // public boolean canHandleError(String sourceNodeId, String sourcePipelineId) {
    // return switch (scope) {
    // case SAME_PIPELINE -> pipelineId.equals(sourcePipelineId);
    // case SELECTED_NODES -> targetNodeIds.contains(sourceNodeId);
    // };
    // }

    // /**
    // * 발생한 에러를 처리합니다.
    // * 에러 정보를 포함한 메시지를 생성하여 연결된 다음 노드로 전달합니다.
    // *
    // * @param sourceNodeId 에러가 발생한 노드의 ID
    // * @param error 발생한 에러 객체
    // */
    // public void handleNodeError(String sourceNodeId, Throwable error) {
    // // 에러 정보를 메타데이터로 구성
    // Map<String, Object> errorInfo = new HashMap<>();
    // errorInfo.put("error", error.getMessage());
    // errorInfo.put("sourceNode", sourceNodeId);
    // errorInfo.put("timestamp", System.currentTimeMillis());

    // // 에러 메시지 생성
    // Message errorMessage = new Message(error, errorInfo);

    // // 연결된 모든 파이프로 에러 메시지 전송
    // for (Pipe pipe : getPipes()) {
    // if (pipe.isConnected()) {
    // pipe.send(errorMessage);
    // log.debug("Error message sent through pipe: {}", pipe.getId());
    // }
    // }

    // log.error("Caught error from Node[{}]: {}", sourceNodeId, error.getMessage());
    // }

    // /**
    // * CatchNode 자체에서 발생한 에러를 처리합니다.
    // *
    // * @param error 발생한 에러 객체
    // */
    // @Override
    // public void handleError(Throwable error) {
    // super.handleError(error);
    // log.error("Error in CatchNode[{}]: {}", getId(), error.getMessage());
    // }
}

/*
 * 사용 예시
 * 
 * // 같은 파이프라인 내 에러 캐치 CatchNode pipelineCatch = new CatchNode("catch1", CatchScope.SAME_PIPELINE);
 * pipelineCatch.setPipelineId("pipeline1"); // 특정 노드들의 에러 캐치 CatchNode selectedNodesCatch = new
 * CatchNode("catch2", CatchScope.SELECTED_NODES); selectedNodesCatch.addTargetNode("node1");
 * selectedNodesCatch.addTargetNode("node2"); // 에러 발생 시 파이프라인에서 if
 * (catchNode.canHandleError(sourceNodeId, currentPipelineId)) {
 * catchNode.handleNodeError(sourceNodeId, error); }
 */
=======
// package com.samsa.node.out;

// import java.util.HashSet;
// import java.util.Map;
// import java.util.Set;
// import java.util.UUID;
// import java.util.HashMap;
// import java.io.PrintWriter;
// import java.io.StringWriter;

// import com.samsa.core.Message;
// import com.samsa.core.OutNode;
// import com.samsa.core.OutPort;
// import com.samsa.core.Pipe;

// import lombok.Getter;
// import lombok.Setter;
// import lombok.extern.slf4j.Slf4j;

// /**
// * 노드 실행 중 발생하는 에러를 처리하는 노드입니다.
// * 두 가지 모드로 작동할 수 있습니다:
// * 1. 같은 파이프라인 내의 모든 노드의 에러를 처리
// * 2. 선택된 특정 노드들의 에러만 처리
// *
// * 에러가 발생하면 에러 정보를 포함한 메시지를 생성하여 연결된 다음 노드로 전달합니다.
// */
// @Slf4j
// public class CatchNode extends OutNode {

// /**
// * 에러를 캐치할 범위를 정의하는 열거형입니다.
// */
// public enum CatchScope {
// /** 같은 파이프라인에 있는 모든 노드의 에러를 처리합니다. */
// SAME_PIPELINE,
// /** 사용자가 선택한 특정 노드들의 에러만 처리합니다. */
// SELECTED_NODES
// }

// /** 현재 설정된 에러 캐치 범위 */
// @Getter
// @Setter
// private CatchScope scope = CatchScope.SAME_PIPELINE;

// /** 이 노드가 속한 파이프라인의 ID */
// @Getter
// @Setter
// private String pipelineId;

// /** 에러를 캐��할 대상 노드들의 ID 집합 */
// private final Set<String> targetNodeIds = new HashSet<>();

// /**
// * CatchNode를 생성합니다.
// *
// * @param id 노드의 고유 식별자 (UUID 형식의 문자열)
// * @param scope 에러 캐치 범위 (SAME_PIPELINE 또는 SELECTED_NODES)
// * @throws IllegalArgumentException id가 유효한 UUID 형식이 아닌 경우
// */
// public CatchNode(String id, CatchScope scope) {
// super(new OutPort(UUID.fromString(id), null));
// this.scope = scope;
// }

// /**
// * 에러를 캐치할 대상 노드를 추가합니다.
// * scope가 SELECTED_NODES인 경우에만 의미가 있습니다.
// *
// * @param nodeId 에러를 캐치할 노드의 ID
// */
// public void addTargetNode(String nodeId) {
// targetNodeIds.add(nodeId);
// }

// /**
// * 에러 캐치 대상에서 특정 노드를 제거합니다.
// *
// * @param nodeId 제거할 노드의 ID
// */
// public void removeTargetNode(String nodeId) {
// targetNodeIds.remove(nodeId);
// }

// /**
// * 주어진 노드의 에러를 처리할 수 있는지 확인합니다.
// *
// * @param sourceNodeId 에러가 발생한 노드의 ID
// * @param sourcePipelineId 에러가 발생한 노드가 속한 파이프라인의 ID
// * @return 에러를 처리할 수 있으면 true, 그렇지 않으면 false
// */
// public boolean canHandleError(String sourceNodeId, String sourcePipelineId) {
// return switch (scope) {
// case SAME_PIPELINE -> pipelineId.equals(sourcePipelineId);
// case SELECTED_NODES -> targetNodeIds.contains(sourceNodeId);
// };
// }

// /**
// * 발생한 에러를 처리합니다.
// * 에러 정보를 포함한 메시지를 생성하여 연결된 다음 노드로 전달합니다.
// *
// * @param sourceNodeId 에러가 발생한 노드의 ID
// * @param error 발생한 에러 객체
// * @throws IllegalArgumentException sourceNodeId가 null이거나 빈 문자열인 경우, 또는 error가
// * null인 경우
// */
// public void handleNodeError(String sourceNodeId, Throwable error) {
// if (sourceNodeId == null || sourceNodeId.trim().isEmpty()) {
// throw new IllegalArgumentException("Source node ID cannot be null or empty");
// }
// if (error == null) {
// throw new IllegalArgumentException("Error cannot be null");
// }

// try {
// // 에러 정보를 메타데이터로 구성
// Map<String, Object> errorInfo = new HashMap<>();
// errorInfo.put("error", error.getMessage());
// errorInfo.put("sourceNode", sourceNodeId);
// errorInfo.put("timestamp", System.currentTimeMillis());
// errorInfo.put("errorType", error.getClass().getName());

// // 스택트레이스 추가
// StringWriter sw = new StringWriter();
// error.printStackTrace(new PrintWriter(sw));
// errorInfo.put("stackTrace", sw.toString());

// // 에러 메시지 생성 및 전송
// Message errorMessage = new Message(error, errorInfo);
// emit(errorMessage); // OutNode의 emit 메서드 사용

// log.error("Caught error from Node[{}]: {}", sourceNodeId,
// error.getMessage());

// } catch (Exception e) {
// log.error("Failed to handle error from Node[{}]", sourceNodeId, e);
// handleError(e);
// throw new IllegalStateException("Failed to process error message", e);
// }
// }

// /**
// * CatchNode 자체에서 발생한 에러를 처리합니다.
// *
// * @param error 발생한 에러 객체
// */
// @Override
// public void handleError(Throwable error) {
// super.handleError(error);
// log.error("Error in CatchNode[{}]: {}", getId(), error.getMessage());
// }
// }
>>>>>>> 7045783a
<|MERGE_RESOLUTION|>--- conflicted
+++ resolved
@@ -1,146 +1,3 @@
-<<<<<<< HEAD
-package com.samsa.node.out;
-
-import java.util.HashSet;
-import java.util.Map;
-import java.util.Set;
-import java.util.HashMap;
-
-import com.samsa.core.Message;
-import com.samsa.core.OutNode;
-import com.samsa.core.Pipe;
-
-import lombok.Getter;
-import lombok.Setter;
-import lombok.extern.slf4j.Slf4j;
-
-/**
- * 노드 실행 중 발생하는 에러를 처리하는 노드입니다. 두 가지 모드로 작동할 수 있습니다: 1. 같은 파이프라인 내의 모든 노드의 에러를 처리 2. 선택된 특정 노드들의 에러만
- * 처리
- * 
- * 에러가 발생하면 에러 정보를 포함한 메시지를 생성하여 연결된 다음 노드로 전달합니다.
- */
-@Slf4j
-public class CatchNode {// extends OutNode {
-
-    // /**
-    // * 에러를 캐치할 범위를 정의하는 열거형입니다.
-    // */
-    // public enum CatchScope {
-    // /** 같은 파이프라인에 있는 모든 노드의 에러를 처리합니다. */
-    // SAME_PIPELINE,
-    // /** 사용자가 선택한 특정 노드들의 에러만 처리합니다. */
-    // SELECTED_NODES
-    // }
-
-    // /** 현재 설정된 에러 캐치 범위 */
-    // @Getter
-    // @Setter
-    // private CatchScope scope = CatchScope.SAME_PIPELINE;
-
-    // /** 이 노드가 속한 파이프라인의 ID */
-    // @Getter
-    // @Setter
-    // private String pipelineId;
-
-    // /** 에러를 캐치할 대상 노드들의 ID 집합 */
-    // private final Set<String> targetNodeIds = new HashSet<>();
-
-    // /**
-    // * CatchNode를 생성합니다.
-    // *
-    // * @param id 노드의 고유 식별자
-    // * @param scope 에러 캐치 범위 (SAME_PIPELINE 또는 SELECTED_NODES)
-    // */
-    // public CatchNode(String id, CatchScope scope) {
-    // super(id);
-    // this.scope = scope;
-    // }
-
-    // /**
-    // * 에러를 캐치할 대상 노드를 추가합니다.
-    // * scope가 SELECTED_NODES인 경우에만 의미가 있습니다.
-    // *
-    // * @param nodeId 에러를 캐치할 노드의 ID
-    // */
-    // public void addTargetNode(String nodeId) {
-    // targetNodeIds.add(nodeId);
-    // }
-
-    // /**
-    // * 에러 캐치 대상에서 특정 노드를 제거합니다.
-    // *
-    // * @param nodeId 제거할 노드의 ID
-    // */
-    // public void removeTargetNode(String nodeId) {
-    // targetNodeIds.remove(nodeId);
-    // }
-
-    // /**
-    // * 주어진 노드의 에러를 처리할 수 있는지 확인합니다.
-    // *
-    // * @param sourceNodeId 에러가 발생한 노드의 ID
-    // * @param sourcePipelineId 에러가 발생한 노드가 속한 파이프라인의 ID
-    // * @return 에러를 처리할 수 있으면 true, 그렇지 않으면 false
-    // */
-    // public boolean canHandleError(String sourceNodeId, String sourcePipelineId) {
-    // return switch (scope) {
-    // case SAME_PIPELINE -> pipelineId.equals(sourcePipelineId);
-    // case SELECTED_NODES -> targetNodeIds.contains(sourceNodeId);
-    // };
-    // }
-
-    // /**
-    // * 발생한 에러를 처리합니다.
-    // * 에러 정보를 포함한 메시지를 생성하여 연결된 다음 노드로 전달합니다.
-    // *
-    // * @param sourceNodeId 에러가 발생한 노드의 ID
-    // * @param error 발생한 에러 객체
-    // */
-    // public void handleNodeError(String sourceNodeId, Throwable error) {
-    // // 에러 정보를 메타데이터로 구성
-    // Map<String, Object> errorInfo = new HashMap<>();
-    // errorInfo.put("error", error.getMessage());
-    // errorInfo.put("sourceNode", sourceNodeId);
-    // errorInfo.put("timestamp", System.currentTimeMillis());
-
-    // // 에러 메시지 생성
-    // Message errorMessage = new Message(error, errorInfo);
-
-    // // 연결된 모든 파이프로 에러 메시지 전송
-    // for (Pipe pipe : getPipes()) {
-    // if (pipe.isConnected()) {
-    // pipe.send(errorMessage);
-    // log.debug("Error message sent through pipe: {}", pipe.getId());
-    // }
-    // }
-
-    // log.error("Caught error from Node[{}]: {}", sourceNodeId, error.getMessage());
-    // }
-
-    // /**
-    // * CatchNode 자체에서 발생한 에러를 처리합니다.
-    // *
-    // * @param error 발생한 에러 객체
-    // */
-    // @Override
-    // public void handleError(Throwable error) {
-    // super.handleError(error);
-    // log.error("Error in CatchNode[{}]: {}", getId(), error.getMessage());
-    // }
-}
-
-/*
- * 사용 예시
- * 
- * // 같은 파이프라인 내 에러 캐치 CatchNode pipelineCatch = new CatchNode("catch1", CatchScope.SAME_PIPELINE);
- * pipelineCatch.setPipelineId("pipeline1"); // 특정 노드들의 에러 캐치 CatchNode selectedNodesCatch = new
- * CatchNode("catch2", CatchScope.SELECTED_NODES); selectedNodesCatch.addTargetNode("node1");
- * selectedNodesCatch.addTargetNode("node2"); // 에러 발생 시 파이프라인에서 if
- * (catchNode.canHandleError(sourceNodeId, currentPipelineId)) {
- * catchNode.handleNodeError(sourceNodeId, error); }
- */
-=======
 // package com.samsa.node.out;
 
 // import java.util.HashSet;
@@ -293,5 +150,4 @@
 // super.handleError(error);
 // log.error("Error in CatchNode[{}]: {}", getId(), error.getMessage());
 // }
-// }
->>>>>>> 7045783a
+// }
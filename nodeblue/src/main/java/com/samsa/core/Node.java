package com.samsa.core;

import java.util.UUID;

import lombok.extern.slf4j.Slf4j;


/**
 * 모든 노드의 기본 추상 클래스입니다.
 * 노드의 생명주기와 기본적인 에러 처리를 관리합니다.
 */
@Slf4j
public abstract class Node implements Runnable {

    /**
     * 노드의 고유 식별자
     */
    protected UUID id;

    /**
     * 노드의 현재 상태
     */
    protected NodeStatus status = NodeStatus.CREATED;

    /**
     * 기본 생성자로, 랜덤하게 생성된 ID를 사용하여 노드를 초기화합니다.
     */
    public Node() {
        this(UUID.randomUUID());
    }

    /**
     * 지정된 ID를 사용하여 노드를 초기화합니다.
     *
     * @param id 노드의 고유 식별자
     * @throws IllegalArgumentException ID가 null인 경우
     */
    public Node(UUID id) {
        if (id == null) {
            log.error("Node ID cannot be null");
            throw new IllegalArgumentException("Node ID cannot be null");
        }
        this.id = id;
    }

    /**
     * 메시지를 처리하는 추상 메서드입니다.
     * 각 노드 구현체에서 실제 메시지 처리 로직을 구현해야 합니다.
     *
     * @param message 처리할 메시지 객체
     * @throws IllegalArgumentException 메시지가 null인 경우
     */
    public abstract void onMessage(Message message);

<<<<<<< HEAD
=======
    
>>>>>>> 49a88bc2
    /**
     * 노드를 시작하고 상태를 RUNNING으로 변경합니다.
     * 상태 변경 중 에러가 발생하면 handleError 메서드가 호출됩니다.
     */
    public void start() {
        try {
            status = NodeStatus.RUNNING;
            log.info("Node[{}] started", id);
        } catch (Exception e) {
            log.error("Failed to start Node[{}]", id, e);
            handleError(e);
        }
    }

    /**
     * Runnable 인터페이스의 run 메서드를 구현하여 노드를 시작합니다.
     * 상태 변경 중 에러가 발생하면 handleError 메서드가 호출됩니다.
     */
    @Override
    public void run() {
        try {
            start();
        } catch (Exception e) {
            log.error("Unexpected error in Node[{}] during run", id, e);
            handleError(e);
        }
    }

    /**
     * 노드를 중지하고 상태를 STOPPED로 변경합니다.
     * 상태 변경 중 에러가 발생하면 handleError 메서드가 호출됩니다.
     */
    public void stop() {
        try {
            status = NodeStatus.STOPPED;
            log.info("Node[{}] stopped", id);
        } catch (Exception e) {
            log.error("Failed to stop Node[{}]", id, e);
            handleError(e);
        }
    }

    /**
     * 노드에서 발생한 에러를 처리합니다.
     * 에러 발생 시 노드의 상태를 ERROR로 변경합니다.
     *
     * @param error 발생한 에러 객체
     * @throws IllegalArgumentException 에러 객체가 null인 경우
     */
    public void handleError(Throwable error) {
        if (error == null) {
            log.error("Error cannot be null in Node[{}]", id);
            throw new IllegalArgumentException("Error cannot be null");
        }
        status = NodeStatus.ERROR;
        log.error("Error in Node[{}]: ", id, error);
    }

    /**
     * 노드의 고유 ID를 반환합니다.
     *
     * @return 노드의 고유 ID
     */
    public UUID getId() {
        return id;
    }

    /**
     * 노드의 ID를 문자열로 설정합니다.
     *
     * @param id 설정할 ID 문자열
     * @throws IllegalArgumentException 잘못된 형식의 문자열인 경우
     */
    public void setId(String id) {
        try {
            this.id = UUID.fromString(id);
        } catch (IllegalArgumentException e) {
            log.error("Invalid UUID string: {}", id, e);
            throw new IllegalArgumentException("Invalid UUID string", e);
        }
    }
}

/**
 * 노드의 상태를 나타내는 열거형입니다.
 */
enum NodeStatus {

    /**
     * 노드가 생성된 초기 상태
     */
    CREATED,

    /**
     * 노드가 실행 중인 상태
     */
    RUNNING,

    /**
     * 노드가 중지된 상태
     */
    STOPPED,

    /**
     * 노드에 에러가 발생한 상태
     */
    ERROR
}<|MERGE_RESOLUTION|>--- conflicted
+++ resolved
@@ -52,10 +52,6 @@
      */
     public abstract void onMessage(Message message);
 
-<<<<<<< HEAD
-=======
-    
->>>>>>> 49a88bc2
     /**
      * 노드를 시작하고 상태를 RUNNING으로 변경합니다.
      * 상태 변경 중 에러가 발생하면 handleError 메서드가 호출됩니다.

package com.samsa.core;

import java.util.Objects;
import java.util.UUID;
import java.util.concurrent.ArrayBlockingQueue;
import java.util.concurrent.BlockingQueue;

public class Pipe {
<<<<<<< HEAD
    /** 파이프의 고유 식별자 */
    private final String id;

    /** 이 파이프가 연결된 소스 노드 */
    private final Node node;

    /** 이 파이프와 연결된 대상 파이프 */
    private Pipe connectedPipe;

    /**
     * 새로운 파이프를 생성합니다.
     *
     * @param id   파이프의 고유 식별자
     * @param node 이 파이프가 연결될 소스 노드
     */
    public Pipe(String id, Node node) {
        this.id = id;
        this.node = node;
    }
=======
   private final UUID id;
   private final BlockingQueue<Message> queue;
   private static final int DEFAULT_CAPACITY = 1024;

   /**
    * 기본 용량의 파이프를 생성합니다.
    */
   public Pipe() {
       this(DEFAULT_CAPACITY);
   }

   /**
    * 지정된 용량의 파이프를 생성합니다.
    */
   public Pipe(int capacity) {
       this.id = UUID.randomUUID();
       this.queue = new ArrayBlockingQueue<>(capacity);
   }

   /**
    * 메시지를 파이프에 넣습니다. 큐가 가득 찬 경우 false를 반환합니다.
    */
   public boolean offer(Message message) {
       if (Objects.isNull(message)) {
           throw new IllegalArgumentException("Message cannot be null");
       }
       return queue.offer(message);
   }

   /**
    * 파이프에서 메시지를 가져옵니다. 큐가 비어있는 경우 null을 반환합니다.
    */
   public Message poll() {
       return queue.poll();
   }
>>>>>>> df793011

   /**
    * 파이프가 비어있는지 확인합니다.
    */
   public boolean isEmpty() {
       return queue.isEmpty();
   }

   /**
    * 파이프가 가득 찼는지 확인합니다.
    */
   public boolean isFull() {
       return queue.remainingCapacity() == 0;
   }

   /**
    * 현재 파이프에 있는 메시지 수를 반환합니다.
    */
   public int size() {
       return queue.size();
   }

   /**
    * 파이프의 고유 식별자를 반환합니다.
    */
   public UUID getId() {
       return id;
   }

   /**
    * 파이프를 비웁니다.
    */
   public void clear() {
       queue.clear();
   }

<<<<<<< HEAD
    /**
     * 메시지를 연결된 파이프를 통해 다음 노드로 전송합니다.
     * 파이프가 연결되어 있지 않으면 메시지는 전송되지 않습니다.
     *
     * @param message 전송할 메시지
     */

    public void send(Message message) {
        if (isConnected()) {
            connectedPipe.getNode().onMessage(message);
        }
    }
=======
   /**
    * 현재 파이프의 상태 정보를 문자열로 반환합니다.
    */
   @Override
   public String toString() {
       return String.format("Pipe[id=%s, size=%d, capacity=%d]", 
           id, queue.size(), queue.size() + queue.remainingCapacity());
   }
>>>>>>> df793011
}<|MERGE_RESOLUTION|>--- conflicted
+++ resolved
@@ -6,120 +6,83 @@
 import java.util.concurrent.BlockingQueue;
 
 public class Pipe {
-<<<<<<< HEAD
-    /** 파이프의 고유 식별자 */
-    private final String id;
-
-    /** 이 파이프가 연결된 소스 노드 */
-    private final Node node;
-
-    /** 이 파이프와 연결된 대상 파이프 */
-    private Pipe connectedPipe;
+    private final UUID id;
+    private final BlockingQueue<Message> queue;
+    private static final int DEFAULT_CAPACITY = 1024;
 
     /**
-     * 새로운 파이프를 생성합니다.
-     *
-     * @param id   파이프의 고유 식별자
-     * @param node 이 파이프가 연결될 소스 노드
+     * 기본 용량의 파이프를 생성합니다.
      */
-    public Pipe(String id, Node node) {
-        this.id = id;
-        this.node = node;
+    public Pipe() {
+        this(DEFAULT_CAPACITY);
     }
-=======
-   private final UUID id;
-   private final BlockingQueue<Message> queue;
-   private static final int DEFAULT_CAPACITY = 1024;
 
-   /**
-    * 기본 용량의 파이프를 생성합니다.
-    */
-   public Pipe() {
-       this(DEFAULT_CAPACITY);
-   }
+    /**
+     * 지정된 용량의 파이프를 생성합니다.
+     */
+    public Pipe(int capacity) {
+        this.id = UUID.randomUUID();
+        this.queue = new ArrayBlockingQueue<>(capacity);
+    }
 
-   /**
-    * 지정된 용량의 파이프를 생성합니다.
-    */
-   public Pipe(int capacity) {
-       this.id = UUID.randomUUID();
-       this.queue = new ArrayBlockingQueue<>(capacity);
-   }
+    /**
+     * 메시지를 파이프에 넣습니다. 큐가 가득 찬 경우 false를 반환합니다.
+     */
+    public boolean offer(Message message) {
+        if (Objects.isNull(message)) {
+            throw new IllegalArgumentException("Message cannot be null");
+        }
+        return queue.offer(message);
+    }
 
-   /**
-    * 메시지를 파이프에 넣습니다. 큐가 가득 찬 경우 false를 반환합니다.
-    */
-   public boolean offer(Message message) {
-       if (Objects.isNull(message)) {
-           throw new IllegalArgumentException("Message cannot be null");
-       }
-       return queue.offer(message);
-   }
+    /**
+     * 파이프에서 메시지를 가져옵니다. 큐가 비어있는 경우 null을 반환합니다.
+     */
+    public Message poll() {
+        return queue.poll();
+    }
 
-   /**
-    * 파이프에서 메시지를 가져옵니다. 큐가 비어있는 경우 null을 반환합니다.
-    */
-   public Message poll() {
-       return queue.poll();
-   }
->>>>>>> df793011
+    /**
+     * 파이프가 비어있는지 확인합니다.
+     */
+    public boolean isEmpty() {
+        return queue.isEmpty();
+    }
 
-   /**
-    * 파이프가 비어있는지 확인합니다.
-    */
-   public boolean isEmpty() {
-       return queue.isEmpty();
-   }
+    /**
+     * 파이프가 가득 찼는지 확인합니다.
+     */
+    public boolean isFull() {
+        return queue.remainingCapacity() == 0;
+    }
 
-   /**
-    * 파이프가 가득 찼는지 확인합니다.
-    */
-   public boolean isFull() {
-       return queue.remainingCapacity() == 0;
-   }
+    /**
+     * 현재 파이프에 있는 메시지 수를 반환합니다.
+     */
+    public int size() {
+        return queue.size();
+    }
 
-   /**
-    * 현재 파이프에 있는 메시지 수를 반환합니다.
-    */
-   public int size() {
-       return queue.size();
-   }
+    /**
+     * 파이프의 고유 식별자를 반환합니다.
+     */
+    public UUID getId() {
+        return id;
+    }
 
-   /**
-    * 파이프의 고유 식별자를 반환합니다.
-    */
-   public UUID getId() {
-       return id;
-   }
+    /**
+     * 파이프를 비웁니다.
+     */
+    public void clear() {
+        queue.clear();
+    }
 
-   /**
-    * 파이프를 비웁니다.
-    */
-   public void clear() {
-       queue.clear();
-   }
-
-<<<<<<< HEAD
     /**
-     * 메시지를 연결된 파이프를 통해 다음 노드로 전송합니다.
-     * 파이프가 연결되어 있지 않으면 메시지는 전송되지 않습니다.
-     *
-     * @param message 전송할 메시지
+     * 현재 파이프의 상태 정보를 문자열로 반환합니다.
      */
-
-    public void send(Message message) {
-        if (isConnected()) {
-            connectedPipe.getNode().onMessage(message);
-        }
+    @Override
+    public String toString() {
+        return String.format("Pipe[id=%s, size=%d, capacity=%d]",
+                id, queue.size(), queue.size() + queue.remainingCapacity());
     }
-=======
-   /**
-    * 현재 파이프의 상태 정보를 문자열로 반환합니다.
-    */
-   @Override
-   public String toString() {
-       return String.format("Pipe[id=%s, size=%d, capacity=%d]", 
-           id, queue.size(), queue.size() + queue.remainingCapacity());
-   }
->>>>>>> df793011
 }
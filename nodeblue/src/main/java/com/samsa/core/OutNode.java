--- conflicted
+++ resolved
@@ -13,16 +13,12 @@
     /** 출력 파이프들의 리스트 */
     private final List<Pipe> outputPipes = new ArrayList<>();
 
-<<<<<<< HEAD
-    protected OutNode(UUID id) {
-=======
     /**
      * OutNode를 생성합니다.
      *
      * @param id 노드의 고유 식별자
      */
     protected OutNode(String id) {
->>>>>>> db71d009
         this.id = id;
     }
 
